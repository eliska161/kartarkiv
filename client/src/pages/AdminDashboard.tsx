--- conflicted
+++ resolved
@@ -9,33 +9,24 @@
 import AnnouncementManagement from '../components/AnnouncementManagement';
 import ServerRestart from '../components/ServerRestart';
 import PaymentManagement from '../components/PaymentManagement';
-<<<<<<< HEAD
 import { useLocation, useNavigate } from 'react-router-dom';
 import { Plus, MapPin, BarChart3, Edit, Trash2, Shield, Activity, Megaphone, Server, CreditCard } from 'lucide-react';
 
 type FocusState = {
   focusTab?: string;
 } | null;
-=======
-import { Plus, MapPin, Users, BarChart3, Edit, Trash2, User, Shield, Activity, Megaphone, Server, CreditCard } from 'lucide-react';
->>>>>>> 9fe277c0
 
 const AdminDashboard: React.FC = () => {
   const { user } = useUser(); // Get Clerk user data
   const { maps, loading, fetchMaps, deleteMap, fetchMap } = useMap();
-<<<<<<< HEAD
   const location = useLocation();
   const navigate = useNavigate();
   const [activeTab, setActiveTab] = useState<'maps' | 'users' | 'announcements' | 'payments' | 'stats' | 'logs' | 'server'>('maps');
-=======
-  const [activeTab, setActiveTab] = useState<'maps' | 'users' | 'stats' | 'logs' | 'announcements' | 'server' | 'payments'>('maps');
->>>>>>> 9fe277c0
   const [showAddMapModal, setShowAddMapModal] = useState(false);
   const [editingMap, setEditingMap] = useState<any>(null);
   const [selectedMaps, setSelectedMaps] = useState<Set<number>>(new Set());
   const [bulkActionMode, setBulkActionMode] = useState(false);
 
-<<<<<<< HEAD
   const { user } = useUser();
   const metadata = (user?.publicMetadata || {}) as { isAdmin?: boolean; isSuperAdmin?: boolean; roles?: any[] };
   const roles = Array.isArray(metadata.roles)
@@ -50,12 +41,6 @@
       navigate(location.pathname, { replace: true, state: null });
     }
   }, [location, navigate]);
-=======
-  const roles = Array.isArray(user?.publicMetadata?.roles)
-    ? (user?.publicMetadata?.roles as any[]).map(role => String(role).toLowerCase())
-    : [];
-  const isSuperAdmin = roles.includes('superadmin') || Boolean(user?.publicMetadata?.isSuperAdmin);
->>>>>>> 9fe277c0
 
   const stats = {
     totalMaps: maps.length
@@ -400,20 +385,7 @@
               </div>
             </div>
           )}
-<<<<<<< HEAD
-
-=======
-          
-          {activeTab === 'announcements' && (
-            <div className="p-6">
-              <AnnouncementManagement />
-            </div>
-          )}
-          {activeTab === 'payments' && (
-            <PaymentManagement isSuperAdmin={isSuperAdmin} />
-          )}
-          
->>>>>>> 9fe277c0
+
           {activeTab === 'logs' && (
             <div className="p-6">
               <ApiLogs />
