{
  "name": "kartarkiv-server",
  "version": "1.0.0",
  "description": "Backend server for kartarkiv",
  "main": "index.js",
  "scripts": {
    "start": "node index.js",
    "dev": "nodemon index.js"
  },
  "dependencies": {
    "@clerk/backend": "^2.12.1",
    "@clerk/clerk-sdk-node": "^4.13.23",
<<<<<<< HEAD
=======
    "@mapbox/togeojson": "^0.16.2",
>>>>>>> ae9a1434
    "@supabase/supabase-js": "^2.38.0",
    "aws-sdk": "^2.1692.0",
    "bcryptjs": "^2.4.3",
    "cors": "^2.8.5",
    "dotenv": "^16.3.1",
    "express": "^4.18.2",
    "express-rate-limit": "^8.1.0",
    "express-validator": "^7.0.1",
    "helmet": "^7.1.0",
    "jsonwebtoken": "^9.0.2",
    "multer": "^1.4.5-lts.1",
    "pg": "^8.11.3",
    "sharp": "^0.32.6",
    "swagger-jsdoc": "^6.2.8",
    "swagger-ui-express": "^5.0.1"
  },
  "devDependencies": {
    "nodemon": "^3.0.1"
  }
}<|MERGE_RESOLUTION|>--- conflicted
+++ resolved
@@ -10,10 +10,7 @@
   "dependencies": {
     "@clerk/backend": "^2.12.1",
     "@clerk/clerk-sdk-node": "^4.13.23",
-<<<<<<< HEAD
-=======
     "@mapbox/togeojson": "^0.16.2",
->>>>>>> ae9a1434
     "@supabase/supabase-js": "^2.38.0",
     "aws-sdk": "^2.1692.0",
     "bcryptjs": "^2.4.3",
