const fs = require('fs');
const path = require('path');
const { PDFDocument, StandardFonts, rgb } = require('pdf-lib');

const LOGO_PATH = path.join(
  __dirname,
  '..',
  '..',
  'client',
  'public',
  'uploads',
  'logo',
  'kartarkiv.png'
);

let cachedLogoBytes;

function getLogoBytes() {
  if (cachedLogoBytes !== undefined) {
    return cachedLogoBytes;
  }

  try {
    cachedLogoBytes = fs.readFileSync(LOGO_PATH);
  } catch (error) {
    cachedLogoBytes = null;
    console.warn('⚠️  Could not load invoice PDF logo asset:', LOGO_PATH, error.message);
  }

  return cachedLogoBytes;
}

async function makeInvoicePdf({
  sellerName = 'Kartarkiv',
  sellerOrg = 'Kartarkiv CO',
  buyerEmail,
  buyerName,
  invoiceId,
  amountNok,
  createdAt = new Date(),
  dueDate,
  kid,
  accountNumber,
  lineItems = [],
  baseUrl
}) {
  const pdfDoc = await PDFDocument.create();
  const page = pdfDoc.addPage([595.28, 841.89]); // A4 portrait (points)
  const { width, height } = page.getSize();
  const margin = 40;
  const contentWidth = width - margin * 2;
  const headerHeight = 220;
  const slipHeight = 300;
  const slipBottomMargin = 42;
  const protectedBottom = slipBottomMargin + slipHeight + 40;

  const bold = await pdfDoc.embedFont(StandardFonts.HelveticaBold);
  const regular = await pdfDoc.embedFont(StandardFonts.Helvetica);

  const brandPrimary = rgb(23 / 255, 131 / 255, 76 / 255);
  const brandDark = rgb(15 / 255, 78 / 255, 47 / 255);
  const brandSoft = rgb(242 / 255, 251 / 255, 246 / 255);
  const slate = rgb(71 / 255, 85 / 255, 105 / 255);
  const tableBorder = rgb(210 / 255, 224 / 255, 216 / 255);
  const giroYellow = rgb(252 / 255, 227 / 255, 125 / 255);
  const textDark = rgb(24 / 255, 42 / 255, 30 / 255);
  const white = rgb(1, 1, 1);

  let logoImage;
  const logoBytes = getLogoBytes();
  if (logoBytes) {
    try {
      logoImage = await pdfDoc.embedPng(logoBytes);
    } catch (error) {
      console.warn('⚠️  Failed to embed logo for invoice PDF:', error.message);
    }
  }

  const wrapText = (text, maxWidth, font = regular, size = 12) => {
    const words = String(text || '').split(/\s+/).filter(Boolean);
    if (!words.length) {
      return [''];
    }
    const lines = [];
    let current = words.shift();
    for (const word of words) {
      const candidate = `${current} ${word}`;
      if (font.widthOfTextAtSize(candidate, size) <= maxWidth) {
        current = candidate;
      } else {
        lines.push(current);
        current = word;
      }
    }
    if (current) {
      lines.push(current);
    }
    return lines;
  };

  const drawRightAligned = (text, x, widthArea, yPos, font = regular, size = 12, color = textDark) => {
    const value = String(text || '');
    const textWidth = font.widthOfTextAtSize(value, size);
    const drawX = x + Math.max(0, widthArea - textWidth);
    page.drawText(value, { x: drawX, y: yPos, font, size, color });
  };

  const ensureSpace = required => {
    if (y - required < protectedBottom) {
      y = protectedBottom + required;
    }
  };

  // Header band with logo and metadata panel
  page.drawRectangle({ x: 0, y: height - headerHeight, width, height: headerHeight, color: brandPrimary });
  page.drawRectangle({ x: 0, y: height - headerHeight, width, height: 28, color: brandDark });

  if (logoImage) {
    const logoHeight = 52;
    const logoWidth = (logoImage.width / logoImage.height) * logoHeight;
    page.drawImage(logoImage, {
      x: margin,
      y: height - logoHeight - 30,
      width: logoWidth,
      height: logoHeight
    });
  } else {
    page.drawText(String(sellerName), { x: margin, y: height - 62, size: 28, font: bold, color: white });
  }

  const headerInfoY = height - headerHeight + 88;
  page.drawText(String(sellerOrg), { x: margin, y: headerInfoY, size: 14, font: regular, color: white });
  page.drawText('Faktura', { x: margin, y: headerInfoY - 22, size: 18, font: bold, color: white });
  page.drawText(`#${invoiceId}`, { x: margin + 70, y: headerInfoY - 22, size: 18, font: bold, color: white });

  const metaWidth = 232;
  const metaHeight = 170;
  const metaX = width - margin - metaWidth;
  const metaYTop = height - 28;
  page.drawRectangle({ x: metaX, y: metaYTop - metaHeight, width: metaWidth, height: metaHeight, color: white, borderColor: brandDark, borderWidth: 1.2 });

  const metaEntries = [
    ['Fakturanr.', `#${invoiceId}`],
    ['Dato', formatDate(createdAt)],
    ['Forfallsdato', formatDate(dueDate)],
    ['Konto', accountNumber],
    ['KID', kid]
  ];

  let metaY = metaYTop - 24;
  metaEntries.forEach(([label, value]) => {
    page.drawText(label, { x: metaX + 14, y: metaY, size: 9, font: regular, color: slate });
    page.drawText(String(value || ''), { x: metaX + 14, y: metaY - 14, size: 13, font: bold, color: brandDark });
    metaY -= 30;
  });

  let y = height - headerHeight - 36;

  const drawBodyText = ({ text, x = margin, size = 12, font = regular, color = textDark, gap = size + 6 }) => {
    ensureSpace(gap);
    page.drawText(String(text || ''), { x, y, size, font, color });
    y -= gap;
  };

  const recipientBoxHeight = buyerEmail ? 102 : 78;
  ensureSpace(recipientBoxHeight + 24);
  const recipientBottom = y - recipientBoxHeight;
  page.drawRectangle({ x: margin, y: recipientBottom, width: contentWidth, height: recipientBoxHeight, color: brandSoft, borderColor: tableBorder, borderWidth: 1 });
  page.drawText('Fakturamottaker', { x: margin + 16, y: y - 18, size: 13, font: bold, color: brandDark });
  page.drawText(buyerName || buyerEmail || 'Ukjent mottaker', { x: margin + 16, y: y - 36, size: 12, font: regular, color: textDark });
  if (buyerEmail) {
    page.drawText(buyerEmail, { x: margin + 16, y: y - 52, size: 11, font: regular, color: slate });
  }
  const issuerX = margin + contentWidth / 2 + 12;
  page.drawText('Fakturautsteder', { x: issuerX, y: y - 18, size: 13, font: bold, color: brandDark });
  const issuerLine = sellerOrg ? `${sellerName} – ${sellerOrg}` : sellerName;
  page.drawText(String(issuerLine || sellerName), { x: issuerX, y: y - 36, size: 12, font: regular, color: textDark });
  if (baseUrl) {
    page.drawText(String(baseUrl).replace(/\/$/, ''), { x: issuerX, y: y - 52, size: 11, font: regular, color: slate });
  }

  y = recipientBottom - 28;

  drawBodyText({ text: 'Fakturadetaljer', font: bold, size: 14, color: brandDark, gap: 22 });

  const columnWidths = [contentWidth * 0.5, contentWidth * 0.16, contentWidth * 0.14, contentWidth * 0.20];
  const columnX = [margin, margin + columnWidths[0], margin + columnWidths[0] + columnWidths[1], margin + columnWidths[0] + columnWidths[1] + columnWidths[2]];
  const headerRowHeight = 28;

  const lineRows = Array.isArray(lineItems) && lineItems.length > 0 ? lineItems : [{ description: 'Ingen fakturalinjer', amount: 0, quantity: 0 }];

  const bodyRowHeights = lineRows.map(item => {
    const qty = Math.max(1, Number(item?.quantity || 1));
    const descLines = wrapText(item?.description || 'Linje', columnWidths[0] - 24, regular, 11);
    const baseHeight = Math.max(22, descLines.length * 13 + 12);
    return { qty, descLines, amount: Number(item?.amount || 0), height: baseHeight };
  });

  const totalRowHeight = 32;
  const tableHeight = headerRowHeight + bodyRowHeights.reduce((sum, row) => sum + row.height, 0) + totalRowHeight;
  if (y - tableHeight < protectedBottom) {
    const offset = protectedBottom + tableHeight - y;
    y += offset;
  }

  let tableTop = y;
  const tableBottom = tableTop - tableHeight;

  page.drawRectangle({ x: margin, y: tableBottom, width: contentWidth, height: tableHeight, color: rgb(1, 1, 1) });
  const headerBottom = tableTop - headerRowHeight;
  page.drawRectangle({ x: margin, y: headerBottom, width: contentWidth, height: headerRowHeight, color: brandDark });

  const headerLabels = ['Beskrivelse', 'Antall', 'Pris', 'Sum'];
  headerLabels.forEach((label, index) => {
    const textX = columnX[index] + 10;
    if (index === 0) {
      page.drawText(label, {
        x: textX,
        y: headerBottom + headerRowHeight - 18,
        size: 11,
        font: bold,
        color: rgb(1, 1, 1)
      });
    } else {
      drawRightAligned(label, columnX[index], columnWidths[index] - 12, headerBottom + headerRowHeight - 18, bold, 11, rgb(1, 1, 1));
    }
  });

  let rowTop = headerBottom;
  bodyRowHeights.forEach((row, rowIndex) => {
    const rowBottom = rowTop - row.height;
    const fillColor = rowIndex % 2 === 0 ? brandSoft : rgb(1, 1, 1);
    page.drawRectangle({ x: margin, y: rowBottom, width: contentWidth, height: row.height, color: fillColor });
    page.drawLine({
      start: { x: margin, y: rowBottom },
      end: { x: margin + contentWidth, y: rowBottom },
      thickness: 0.5,
      color: tableBorder
    });

    row.descLines.forEach((line, idx) => {
      page.drawText(line, {
        x: margin + 12,
        y: rowTop - 16 - idx * 13,
        size: 11,
        font: regular,
        color: textDark
      });
    });

    const qtyY = rowBottom + row.height / 2 - 6;
    const qtyDisplay = row.qty > 0 ? row.qty : '-';
    drawRightAligned(qtyDisplay, columnX[1], columnWidths[1] - 12, qtyY, regular, 11, textDark);
    const unitAmount = row.amount;
    const unitFormatted = row.qty ? nok(unitAmount) : '-';
    const totalFormatted = row.qty ? nok(unitAmount * row.qty) : '-';
    drawRightAligned(unitFormatted, columnX[2], columnWidths[2] - 12, qtyY, regular, 11, textDark);
    drawRightAligned(totalFormatted, columnX[3], columnWidths[3] - 12, qtyY, bold, 11, brandDark);

    rowTop = rowBottom;
  });

  const totalBottom = tableBottom;
  const totalTop = totalBottom + totalRowHeight;
  page.drawRectangle({ x: margin, y: totalBottom, width: contentWidth, height: totalRowHeight, color: brandSoft });
  page.drawLine({
    start: { x: margin, y: totalBottom },
    end: { x: margin + contentWidth, y: totalBottom },
    thickness: 0.75,
    color: tableBorder
  });
  drawRightAligned('Totalt å betale', columnX[2], columnWidths[2] + columnWidths[3] - 24, totalTop - 20, bold, 12, textDark);
  drawRightAligned(nok(amountNok), columnX[3], columnWidths[3] - 12, totalTop - 20, bold, 14, brandDark);

  y = tableBottom - 36;
  if (y < protectedBottom + 90) {
    y = protectedBottom + 90;
  }

  const infoBoxHeight = 96;
  const infoBottom = y - infoBoxHeight;
  page.drawRectangle({ x: margin, y: infoBottom, width: contentWidth, height: infoBoxHeight, color: brandSoft });
  page.drawRectangle({ x: margin, y: infoBottom, width: contentWidth, height: 2, color: brandPrimary });
  page.drawText('Betalingsinformasjon', {
    x: margin + 16,
    y: y - 22,
    size: 12,
    font: bold,
    color: brandDark
  });
  const instructionLines = [
    `Beløp: ${nok(amountNok)}`,
    `Forfallsdato: ${formatDate(dueDate)}`,
    `Kontonummer: ${accountNumber}`,
    `KID: ${kid}`
  ];
  if (baseUrl) {
    instructionLines.push(`Mer informasjon: ${baseUrl}`);
  }
<<<<<<< HEAD

  instructionLines.forEach((line, index) => {
    page.drawText(line, {
      x: margin + 16,
      y: y - 42 - index * 14,
=======
  let paymentInfoCursorY = y - 42;
  instructionLines.forEach(line => {
    page.drawText(line, {
      x: margin + 16,
      y: paymentInfoCursorY,
>>>>>>> 78dbdf56
      size: 11,
      font: regular,
      color: textDark
    });
<<<<<<< HEAD
=======
    paymentInfoCursorY -= 14;
>>>>>>> 78dbdf56
  });

  const giroSummaryPanelHeight = 64;
  const summaryGap = 20;
  const summaryY = Math.max(infoBottom - summaryGap - giroSummaryPanelHeight, protectedBottom + 20);
  const summaryWidth = (contentWidth - 18) / 2;
  const summaryLeftX = margin;
  const summaryRightX = margin + summaryWidth + 18;

  page.drawRectangle({ x: summaryLeftX, y: summaryY, width: summaryWidth, height: giroSummaryPanelHeight, color: white, borderColor: tableBorder, borderWidth: 1 });
  page.drawRectangle({ x: summaryRightX, y: summaryY, width: summaryWidth, height: giroSummaryPanelHeight, color: white, borderColor: tableBorder, borderWidth: 1 });
  page.drawRectangle({ x: summaryLeftX, y: summaryY + giroSummaryPanelHeight - 24, width: summaryWidth, height: 24, color: brandSoft });
  page.drawRectangle({ x: summaryRightX, y: summaryY + giroSummaryPanelHeight - 24, width: summaryWidth, height: 24, color: brandSoft });

  page.drawText('Kvittering', { x: summaryLeftX + 14, y: summaryY + giroSummaryPanelHeight - 18, size: 11, font: bold, color: brandDark });
  page.drawText(nok(amountNok), { x: summaryLeftX + 14, y: summaryY + giroSummaryPanelHeight - 38, size: 13, font: bold, color: brandDark });
  page.drawText(formatDate(dueDate), { x: summaryLeftX + 14, y: summaryY + 14, size: 10, font: regular, color: slate });

  page.drawText('Giro', { x: summaryRightX + 14, y: summaryY + giroSummaryPanelHeight - 18, size: 11, font: bold, color: brandDark });
  page.drawText(`${sellerName} – ${sellerOrg}`, { x: summaryRightX + 14, y: summaryY + giroSummaryPanelHeight - 38, size: 10.5, font: regular, color: textDark });
  page.drawText(`#${invoiceId}`, { x: summaryRightX + 14, y: summaryY + 14, size: 10, font: regular, color: slate });

  // Norwegian giro-style payment slip
  const slipY = slipBottomMargin;
  const slipX = margin;
  const slipWidth = contentWidth;
  const slipLeftWidth = 210;
  const slipRightWidth = slipWidth - slipLeftWidth;

  page.drawRectangle({ x: slipX, y: slipY, width: slipWidth, height: slipHeight, color: giroYellow, borderColor: brandDark, borderWidth: 1.1 });
  page.drawLine({
    start: { x: slipX + slipLeftWidth, y: slipY },
    end: { x: slipX + slipLeftWidth, y: slipY + slipHeight },
    thickness: 1,
    color: brandDark
  });

  const slipHeaderHeight = 28;
  page.drawLine({
    start: { x: slipX, y: slipY + slipHeight - slipHeaderHeight },
    end: { x: slipX + slipWidth, y: slipY + slipHeight - slipHeaderHeight },
    thickness: 1,
    color: brandDark
  });
  page.drawText('KVITTERING', { x: slipX + 14, y: slipY + slipHeight - 19, size: 11, font: bold, color: brandDark });
  page.drawText('GIRO', { x: slipX + slipLeftWidth + 16, y: slipY + slipHeight - 19, size: 11, font: bold, color: brandDark });

  const slipLabel = (text, xPos, yPos) => {
    page.drawText(text, { x: xPos, y: yPos, size: 9, font: regular, color: brandDark });
  };

  const slipValueBox = (value, xPos, yPos, widthArea, heightArea = 24, align = 'left', fontSize = 12, fontFace = bold) => {
    page.drawRectangle({ x: xPos, y: yPos, width: widthArea, height: heightArea, color: white, borderColor: brandDark, borderWidth: 0.8 });
    const text = String(value || '');
    if (!text) {
      return;
    }
    if (align === 'right') {
      const textWidth = fontFace.widthOfTextAtSize(text, fontSize);
      const drawX = xPos + widthArea - textWidth - 6;
      page.drawText(text, { x: drawX, y: yPos + 6, size: fontSize, font: fontFace, color: textDark });
    } else if (align === 'center') {
      const textWidth = fontFace.widthOfTextAtSize(text, fontSize);
      const drawX = xPos + (widthArea - textWidth) / 2;
      page.drawText(text, { x: drawX, y: yPos + 6, size: fontSize, font: fontFace, color: textDark });
    } else {
      page.drawText(text, { x: xPos + 6, y: yPos + 6, size: fontSize, font: fontFace, color: textDark });
    }
  };

  const giroTop = slipY + slipHeight - slipHeaderHeight - 24;
  const leftX = slipX + 12;
  const rightX = slipX + slipLeftWidth + 12;

  // Left column content
  let leftRowY = giroTop;
  slipLabel('Konto', leftX, leftRowY);
  slipValueBox(accountNumber, leftX, leftRowY - 22, slipLeftWidth - 24, 26, 'left', 12, bold);
  leftRowY -= 48;

  slipLabel('Beløp', leftX, leftRowY);
  slipValueBox(nok(amountNok), leftX, leftRowY - 22, slipLeftWidth - 24, 26, 'left', 12, bold);
  leftRowY -= 48;

  slipLabel('Kundenummer', leftX, leftRowY);
  slipValueBox(buyerEmail || buyerName || '-', leftX, leftRowY - 22, slipLeftWidth - 24, 26, 'left', 10.5, regular);
  leftRowY -= 46;

  slipLabel('Fakturanummer', leftX, leftRowY);
  slipValueBox(`#${invoiceId}`, leftX, leftRowY - 22, slipLeftWidth - 24, 26, 'left', 11, regular);
  leftRowY -= 46;

  slipLabel('KID', leftX, leftRowY);
  slipValueBox(kid || '-', leftX, leftRowY - 22, slipLeftWidth - 24, 26, 'left', 11, regular);

  // Right column content
  const rightSpacing = 44;
  const accountLabelY = giroTop;
  const amountLabelY = giroTop - rightSpacing;
  const dueLabelY = giroTop - rightSpacing * 2;
  const toLabelY = giroTop - rightSpacing * 3;
  const addressLabelY = Math.min(toLabelY - 32, slipY + 132);
  const kidLabelY = Math.max(slipY + 48, addressLabelY - 52);

  slipLabel('Betales til konto', rightX, accountLabelY);
  slipValueBox(accountNumber, rightX, accountLabelY - 24, slipRightWidth - 24, 28, 'left', 12, bold);

  slipLabel('Beløp', rightX, amountLabelY);
  slipValueBox(nok(amountNok), rightX, amountLabelY - 24, slipRightWidth - 24, 28, 'right', 12, bold);

  slipLabel('Betales innen', rightX, dueLabelY);
  slipValueBox(formatDate(dueDate), rightX, dueLabelY - 24, slipRightWidth / 2 - 18, 28, 'left', 11, regular);
  slipLabel('Dato', rightX + slipRightWidth / 2, dueLabelY);
  slipValueBox(formatDate(createdAt), rightX + slipRightWidth / 2, dueLabelY - 24, slipRightWidth / 2 - 30, 28, 'left', 11, regular);

  slipLabel('Til', rightX, toLabelY);
  slipValueBox(`${sellerName} – ${sellerOrg}`, rightX, toLabelY - 24, slipRightWidth - 24, 28, 'left', 11, regular);

  slipLabel('Adresse', rightX, addressLabelY);
  const addressLines = ['Søaveien 23C', '0459 OSLO'];
  addressLines.forEach((line, idx) => {
    page.drawText(line, { x: rightX + 6, y: addressLabelY - 20 - idx * 12, size: 9, font: regular, color: brandDark });
  });

  slipLabel('KID', rightX, kidLabelY);
  const kidDigits = String(kid || '').replace(/\s+/g, '');
  const boxWidth = 16;
  const boxHeight = 20;
  const maxBoxes = Math.min(Math.max(kidDigits.length, 10), Math.floor((slipRightWidth - 40) / (boxWidth + 2)));
  for (let i = 0; i < maxBoxes; i += 1) {
    const char = kidDigits[i] || '';
    const boxX = rightX + i * (boxWidth + 2);
    slipValueBox(char, boxX, kidLabelY - 20, boxWidth, boxHeight, 'center', 11.5, bold);
  }
  let paymentInfoCursorY = y - 42;
  instructionLines.forEach(line => {
    page.drawText(line, {
      x: margin + 16,
      y: paymentInfoCursorY,
      size: 11,
      font: regular,
      color: textDark
    });
    paymentInfoCursorY -= 14;
  });

  const summaryPanelHeight = 64;
  const summaryGap = 20;
  const summaryY = Math.max(infoBottom - summaryGap - summaryPanelHeight, protectedBottom + 20);
  const summaryWidth = (contentWidth - 18) / 2;
  const summaryLeftX = margin;
  const summaryRightX = margin + summaryWidth + 18;

  page.drawRectangle({ x: summaryLeftX, y: summaryY, width: summaryWidth, height: summaryPanelHeight, color: white, borderColor: tableBorder, borderWidth: 1 });
  page.drawRectangle({ x: summaryRightX, y: summaryY, width: summaryWidth, height: summaryPanelHeight, color: white, borderColor: tableBorder, borderWidth: 1 });
  page.drawRectangle({ x: summaryLeftX, y: summaryY + summaryPanelHeight - 24, width: summaryWidth, height: 24, color: brandSoft });
  page.drawRectangle({ x: summaryRightX, y: summaryY + summaryPanelHeight - 24, width: summaryWidth, height: 24, color: brandSoft });

  page.drawText('Kvittering', { x: summaryLeftX + 14, y: summaryY + summaryPanelHeight - 18, size: 11, font: bold, color: brandDark });
  page.drawText(nok(amountNok), { x: summaryLeftX + 14, y: summaryY + summaryPanelHeight - 38, size: 13, font: bold, color: brandDark });
  page.drawText(formatDate(dueDate), { x: summaryLeftX + 14, y: summaryY + 14, size: 10, font: regular, color: slate });

  page.drawText('Giro', { x: summaryRightX + 14, y: summaryY + summaryPanelHeight - 18, size: 11, font: bold, color: brandDark });
  page.drawText(`${sellerName} – ${sellerOrg}`, { x: summaryRightX + 14, y: summaryY + summaryPanelHeight - 38, size: 10.5, font: regular, color: textDark });
  page.drawText(`#${invoiceId}`, { x: summaryRightX + 14, y: summaryY + 14, size: 10, font: regular, color: slate });

  // Norwegian giro-style payment slip
  const slipY = slipBottomMargin;
  const slipX = margin;
  const slipWidth = contentWidth;
  const slipLeftWidth = 210;
  const slipRightWidth = slipWidth - slipLeftWidth;

  page.drawRectangle({ x: slipX, y: slipY, width: slipWidth, height: slipHeight, color: giroYellow, borderColor: brandDark, borderWidth: 1.1 });
  page.drawLine({
    start: { x: slipX + slipLeftWidth, y: slipY },
    end: { x: slipX + slipLeftWidth, y: slipY + slipHeight },
    thickness: 1,
    color: brandDark
  });

  const slipHeaderHeight = 28;
  page.drawLine({
    start: { x: slipX, y: slipY + slipHeight - slipHeaderHeight },
    end: { x: slipX + slipWidth, y: slipY + slipHeight - slipHeaderHeight },
    thickness: 1,
    color: brandDark
  });
  page.drawText('KVITTERING', { x: slipX + 14, y: slipY + slipHeight - 19, size: 11, font: bold, color: brandDark });
  page.drawText('GIRO', { x: slipX + slipLeftWidth + 16, y: slipY + slipHeight - 19, size: 11, font: bold, color: brandDark });

  const slipLabel = (text, xPos, yPos) => {
    page.drawText(text, { x: xPos, y: yPos, size: 9, font: regular, color: brandDark });
  };

  const slipValueBox = (value, xPos, yPos, widthArea, heightArea = 24, align = 'left', fontSize = 12, fontFace = bold) => {
    page.drawRectangle({ x: xPos, y: yPos, width: widthArea, height: heightArea, color: white, borderColor: brandDark, borderWidth: 0.8 });
    const text = String(value || '');
    if (!text) {
      return;
    }
    if (align === 'right') {
      const textWidth = fontFace.widthOfTextAtSize(text, fontSize);
      const drawX = xPos + widthArea - textWidth - 6;
      page.drawText(text, { x: drawX, y: yPos + 6, size: fontSize, font: fontFace, color: textDark });
    } else if (align === 'center') {
      const textWidth = fontFace.widthOfTextAtSize(text, fontSize);
      const drawX = xPos + (widthArea - textWidth) / 2;
      page.drawText(text, { x: drawX, y: yPos + 6, size: fontSize, font: fontFace, color: textDark });
    } else {
      page.drawText(text, { x: xPos + 6, y: yPos + 6, size: fontSize, font: fontFace, color: textDark });
    }
  };

  const giroTop = slipY + slipHeight - slipHeaderHeight - 24;
  const leftX = slipX + 12;
  const rightX = slipX + slipLeftWidth + 12;

  // Left column content
  let leftRowY = giroTop;
  slipLabel('Konto', leftX, leftRowY);
  slipValueBox(accountNumber, leftX, leftRowY - 22, slipLeftWidth - 24, 26, 'left', 12, bold);
  leftRowY -= 48;

  slipLabel('Beløp', leftX, leftRowY);
  slipValueBox(nok(amountNok), leftX, leftRowY - 22, slipLeftWidth - 24, 26, 'left', 12, bold);
  leftRowY -= 48;

  slipLabel('Kundenummer', leftX, leftRowY);
  slipValueBox(buyerEmail || buyerName || '-', leftX, leftRowY - 22, slipLeftWidth - 24, 26, 'left', 10.5, regular);
  leftRowY -= 46;

  slipLabel('Fakturanummer', leftX, leftRowY);
  slipValueBox(`#${invoiceId}`, leftX, leftRowY - 22, slipLeftWidth - 24, 26, 'left', 11, regular);
  leftRowY -= 46;

  slipLabel('KID', leftX, leftRowY);
  slipValueBox(kid || '-', leftX, leftRowY - 22, slipLeftWidth - 24, 26, 'left', 11, regular);

  // Right column content
  const rightSpacing = 44;
  const accountLabelY = giroTop;
  const amountLabelY = giroTop - rightSpacing;
  const dueLabelY = giroTop - rightSpacing * 2;
  const toLabelY = giroTop - rightSpacing * 3;
  const addressLabelY = Math.min(toLabelY - 32, slipY + 132);
  const kidLabelY = Math.max(slipY + 48, addressLabelY - 52);

  slipLabel('Betales til konto', rightX, accountLabelY);
  slipValueBox(accountNumber, rightX, accountLabelY - 24, slipRightWidth - 24, 28, 'left', 12, bold);

  slipLabel('Beløp', rightX, amountLabelY);
  slipValueBox(nok(amountNok), rightX, amountLabelY - 24, slipRightWidth - 24, 28, 'right', 12, bold);

  slipLabel('Betales innen', rightX, dueLabelY);
  slipValueBox(formatDate(dueDate), rightX, dueLabelY - 24, slipRightWidth / 2 - 18, 28, 'left', 11, regular);
  slipLabel('Dato', rightX + slipRightWidth / 2, dueLabelY);
  slipValueBox(formatDate(createdAt), rightX + slipRightWidth / 2, dueLabelY - 24, slipRightWidth / 2 - 30, 28, 'left', 11, regular);

  slipLabel('Til', rightX, toLabelY);
  slipValueBox(`${sellerName} – ${sellerOrg}`, rightX, toLabelY - 24, slipRightWidth - 24, 28, 'left', 11, regular);

  slipLabel('Adresse', rightX, addressLabelY);
  const addressLines = ['Søaveien 23C', '0459 OSLO'];
  addressLines.forEach((line, idx) => {
    page.drawText(line, { x: rightX + 6, y: addressLabelY - 20 - idx * 12, size: 9, font: regular, color: brandDark });
  });

  slipLabel('KID', rightX, kidLabelY);
  const kidDigits = String(kid || '').replace(/\s+/g, '');
  const boxWidth = 16;
  const boxHeight = 20;
  const maxBoxes = Math.min(Math.max(kidDigits.length, 10), Math.floor((slipRightWidth - 40) / (boxWidth + 2)));
  for (let i = 0; i < maxBoxes; i += 1) {
    const char = kidDigits[i] || '';
    const boxX = rightX + i * (boxWidth + 2);
    slipValueBox(char, boxX, kidLabelY - 20, boxWidth, boxHeight, 'center', 11.5, bold);
  }
  let infoCursorY = y - 42;
  instructionLines.forEach(line => {
    page.drawText(line, {
      x: margin + 16,
      y: infoCursorY,
      size: 11,
      font: regular,
      color: textDark
    });
    infoCursorY -= 14;
  });

  const summaryPanelHeight = 64;
  const summaryGap = 20;
  const summaryY = Math.max(infoBottom - summaryGap - summaryPanelHeight, protectedBottom + 20);
  const summaryWidth = (contentWidth - 18) / 2;
  const summaryLeftX = margin;
  const summaryRightX = margin + summaryWidth + 18;

  page.drawRectangle({ x: summaryLeftX, y: summaryY, width: summaryWidth, height: summaryPanelHeight, color: white, borderColor: tableBorder, borderWidth: 1 });
  page.drawRectangle({ x: summaryRightX, y: summaryY, width: summaryWidth, height: summaryPanelHeight, color: white, borderColor: tableBorder, borderWidth: 1 });
  page.drawRectangle({ x: summaryLeftX, y: summaryY + summaryPanelHeight - 24, width: summaryWidth, height: 24, color: brandSoft });
  page.drawRectangle({ x: summaryRightX, y: summaryY + summaryPanelHeight - 24, width: summaryWidth, height: 24, color: brandSoft });

  page.drawText('Kvittering', { x: summaryLeftX + 14, y: summaryY + summaryPanelHeight - 18, size: 11, font: bold, color: brandDark });
  page.drawText(nok(amountNok), { x: summaryLeftX + 14, y: summaryY + summaryPanelHeight - 38, size: 13, font: bold, color: brandDark });
  page.drawText(formatDate(dueDate), { x: summaryLeftX + 14, y: summaryY + 14, size: 10, font: regular, color: slate });

  page.drawText('Giro', { x: summaryRightX + 14, y: summaryY + summaryPanelHeight - 18, size: 11, font: bold, color: brandDark });
  page.drawText(`${sellerName} – ${sellerOrg}`, { x: summaryRightX + 14, y: summaryY + summaryPanelHeight - 38, size: 10.5, font: regular, color: textDark });
  page.drawText(`#${invoiceId}`, { x: summaryRightX + 14, y: summaryY + 14, size: 10, font: regular, color: slate });

  // Norwegian giro-style payment slip
  const slipY = slipBottomMargin;
  const slipX = margin;
  const slipWidth = contentWidth;
  const slipLeftWidth = 210;
  const slipRightWidth = slipWidth - slipLeftWidth;

  page.drawRectangle({ x: slipX, y: slipY, width: slipWidth, height: slipHeight, color: giroYellow, borderColor: brandDark, borderWidth: 1.1 });
  page.drawLine({
    start: { x: slipX + slipLeftWidth, y: slipY },
    end: { x: slipX + slipLeftWidth, y: slipY + slipHeight },
    thickness: 1,
    color: brandDark
  });

  const slipHeaderHeight = 28;
  page.drawLine({
    start: { x: slipX, y: slipY + slipHeight - slipHeaderHeight },
    end: { x: slipX + slipWidth, y: slipY + slipHeight - slipHeaderHeight },
    thickness: 1,
    color: brandDark
  });
  page.drawText('KVITTERING', { x: slipX + 14, y: slipY + slipHeight - 19, size: 11, font: bold, color: brandDark });
  page.drawText('GIRO', { x: slipX + slipLeftWidth + 16, y: slipY + slipHeight - 19, size: 11, font: bold, color: brandDark });

  const slipLabel = (text, xPos, yPos) => {
    page.drawText(text, { x: xPos, y: yPos, size: 9, font: regular, color: brandDark });
  };

  const slipValueBox = (value, xPos, yPos, widthArea, heightArea = 24, align = 'left', fontSize = 12, fontFace = bold) => {
    page.drawRectangle({ x: xPos, y: yPos, width: widthArea, height: heightArea, color: white, borderColor: brandDark, borderWidth: 0.8 });
    const text = String(value || '');
    if (!text) {
      return;
    }
    if (align === 'right') {
      const textWidth = fontFace.widthOfTextAtSize(text, fontSize);
      const drawX = xPos + widthArea - textWidth - 6;
      page.drawText(text, { x: drawX, y: yPos + 6, size: fontSize, font: fontFace, color: textDark });
    } else if (align === 'center') {
      const textWidth = fontFace.widthOfTextAtSize(text, fontSize);
      const drawX = xPos + (widthArea - textWidth) / 2;
      page.drawText(text, { x: drawX, y: yPos + 6, size: fontSize, font: fontFace, color: textDark });
    } else {
      page.drawText(text, { x: xPos + 6, y: yPos + 6, size: fontSize, font: fontFace, color: textDark });
    }
  };

  const giroTop = slipY + slipHeight - slipHeaderHeight - 24;
  const leftX = slipX + 12;
  const rightX = slipX + slipLeftWidth + 12;

  // Left column content
  let leftRowY = giroTop;
  slipLabel('Konto', leftX, leftRowY);
  slipValueBox(accountNumber, leftX, leftRowY - 22, slipLeftWidth - 24, 26, 'left', 12, bold);
  leftRowY -= 48;

  slipLabel('Beløp', leftX, leftRowY);
  slipValueBox(nok(amountNok), leftX, leftRowY - 22, slipLeftWidth - 24, 26, 'left', 12, bold);
  leftRowY -= 48;

  slipLabel('Kundenummer', leftX, leftRowY);
  slipValueBox(buyerEmail || buyerName || '-', leftX, leftRowY - 22, slipLeftWidth - 24, 26, 'left', 10.5, regular);
  leftRowY -= 46;

  slipLabel('Fakturanummer', leftX, leftRowY);
  slipValueBox(`#${invoiceId}`, leftX, leftRowY - 22, slipLeftWidth - 24, 26, 'left', 11, regular);
  leftRowY -= 46;

  slipLabel('KID', leftX, leftRowY);
  slipValueBox(kid || '-', leftX, leftRowY - 22, slipLeftWidth - 24, 26, 'left', 11, regular);

  // Right column content
  const rightSpacing = 44;
  const accountLabelY = giroTop;
  const amountLabelY = giroTop - rightSpacing;
  const dueLabelY = giroTop - rightSpacing * 2;
  const toLabelY = giroTop - rightSpacing * 3;
  const addressLabelY = Math.min(toLabelY - 32, slipY + 132);
  const kidLabelY = Math.max(slipY + 48, addressLabelY - 52);

  slipLabel('Betales til konto', rightX, accountLabelY);
  slipValueBox(accountNumber, rightX, accountLabelY - 24, slipRightWidth - 24, 28, 'left', 12, bold);

  slipLabel('Beløp', rightX, amountLabelY);
  slipValueBox(nok(amountNok), rightX, amountLabelY - 24, slipRightWidth - 24, 28, 'right', 12, bold);

  slipLabel('Betales innen', rightX, dueLabelY);
  slipValueBox(formatDate(dueDate), rightX, dueLabelY - 24, slipRightWidth / 2 - 18, 28, 'left', 11, regular);
  slipLabel('Dato', rightX + slipRightWidth / 2, dueLabelY);
  slipValueBox(formatDate(createdAt), rightX + slipRightWidth / 2, dueLabelY - 24, slipRightWidth / 2 - 30, 28, 'left', 11, regular);

  slipLabel('Til', rightX, toLabelY);
  slipValueBox(`${sellerName} – ${sellerOrg}`, rightX, toLabelY - 24, slipRightWidth - 24, 28, 'left', 11, regular);

  slipLabel('Adresse', rightX, addressLabelY);
  const addressLines = ['Søaveien 23C', '0459 OSLO'];
  addressLines.forEach((line, idx) => {
    page.drawText(line, { x: rightX + 6, y: addressLabelY - 20 - idx * 12, size: 9, font: regular, color: brandDark });
  });

  slipLabel('KID', rightX, kidLabelY);
  const kidDigits = String(kid || '').replace(/\s+/g, '');
  const boxWidth = 16;
  const boxHeight = 20;
  const maxBoxes = Math.min(Math.max(kidDigits.length, 10), Math.floor((slipRightWidth - 40) / (boxWidth + 2)));
  for (let i = 0; i < maxBoxes; i += 1) {
    const char = kidDigits[i] || '';
    const boxX = rightX + i * (boxWidth + 2);
    slipValueBox(char, boxX, kidLabelY - 20, boxWidth, boxHeight, 'center', 11.5, bold);
  }
  let infoCursorY = y - 42;
  instructionLines.forEach(line => {
    page.drawText(line, {
      x: margin + 16,
      y: infoCursorY,
      size: 11,
      font: regular,
      color: textDark
    });
    infoCursorY -= 14;
  });

  const summaryBoxHeight = 64;
  const summaryGap = 20;
  const summaryY = Math.max(infoBottom - summaryGap - summaryBoxHeight, protectedBottom + 20);
  const summaryWidth = (contentWidth - 18) / 2;
  const summaryLeftX = margin;
  const summaryRightX = margin + summaryWidth + 18;

  page.drawRectangle({ x: summaryLeftX, y: summaryY, width: summaryWidth, height: summaryBoxHeight, color: white, borderColor: tableBorder, borderWidth: 1 });
  page.drawRectangle({ x: summaryRightX, y: summaryY, width: summaryWidth, height: summaryBoxHeight, color: white, borderColor: tableBorder, borderWidth: 1 });
  page.drawRectangle({ x: summaryLeftX, y: summaryY + summaryBoxHeight - 24, width: summaryWidth, height: 24, color: brandSoft });
  page.drawRectangle({ x: summaryRightX, y: summaryY + summaryBoxHeight - 24, width: summaryWidth, height: 24, color: brandSoft });

  page.drawText('Kvittering', { x: summaryLeftX + 14, y: summaryY + summaryBoxHeight - 18, size: 11, font: bold, color: brandDark });
  page.drawText(nok(amountNok), { x: summaryLeftX + 14, y: summaryY + summaryBoxHeight - 38, size: 13, font: bold, color: brandDark });
  page.drawText(formatDate(dueDate), { x: summaryLeftX + 14, y: summaryY + 14, size: 10, font: regular, color: slate });

  page.drawText('Giro', { x: summaryRightX + 14, y: summaryY + summaryBoxHeight - 18, size: 11, font: bold, color: brandDark });
  page.drawText(`${sellerName} – ${sellerOrg}`, { x: summaryRightX + 14, y: summaryY + summaryBoxHeight - 38, size: 10.5, font: regular, color: textDark });
  page.drawText(`#${invoiceId}`, { x: summaryRightX + 14, y: summaryY + 14, size: 10, font: regular, color: slate });

  // Norwegian giro-style payment slip
  const slipY = slipBottomMargin;
  const slipX = margin;
  const slipWidth = contentWidth;
  const slipLeftWidth = 210;
  const slipRightWidth = slipWidth - slipLeftWidth;

  page.drawRectangle({ x: slipX, y: slipY, width: slipWidth, height: slipHeight, color: giroYellow, borderColor: brandDark, borderWidth: 1.1 });
  page.drawLine({
    start: { x: slipX + slipLeftWidth, y: slipY },
    end: { x: slipX + slipLeftWidth, y: slipY + slipHeight },
    thickness: 1,
    color: brandDark
  });

  const slipHeaderHeight = 28;
  page.drawLine({
    start: { x: slipX, y: slipY + slipHeight - slipHeaderHeight },
    end: { x: slipX + slipWidth, y: slipY + slipHeight - slipHeaderHeight },
    thickness: 1,
    color: brandDark
  });
  page.drawText('KVITTERING', { x: slipX + 14, y: slipY + slipHeight - 19, size: 11, font: bold, color: brandDark });
  page.drawText('GIRO', { x: slipX + slipLeftWidth + 16, y: slipY + slipHeight - 19, size: 11, font: bold, color: brandDark });

  const slipLabel = (text, xPos, yPos) => {
    page.drawText(text, { x: xPos, y: yPos, size: 9, font: regular, color: brandDark });
  };

  const slipValueBox = (value, xPos, yPos, widthArea, heightArea = 24, align = 'left', fontSize = 12, fontFace = bold) => {
    page.drawRectangle({ x: xPos, y: yPos, width: widthArea, height: heightArea, color: white, borderColor: brandDark, borderWidth: 0.8 });
    const text = String(value || '');
    if (!text) {
      return;
    }
    if (align === 'right') {
      const textWidth = fontFace.widthOfTextAtSize(text, fontSize);
      const drawX = xPos + widthArea - textWidth - 6;
      page.drawText(text, { x: drawX, y: yPos + 6, size: fontSize, font: fontFace, color: textDark });
    } else if (align === 'center') {
      const textWidth = fontFace.widthOfTextAtSize(text, fontSize);
      const drawX = xPos + (widthArea - textWidth) / 2;
      page.drawText(text, { x: drawX, y: yPos + 6, size: fontSize, font: fontFace, color: textDark });
    } else {
      page.drawText(text, { x: xPos + 6, y: yPos + 6, size: fontSize, font: fontFace, color: textDark });
    }
  };

  const giroTop = slipY + slipHeight - slipHeaderHeight - 24;
  const leftX = slipX + 12;
  const rightX = slipX + slipLeftWidth + 12;

  // Left column content
  let leftRowY = giroTop;
  slipLabel('Konto', leftX, leftRowY);
  slipValueBox(accountNumber, leftX, leftRowY - 22, slipLeftWidth - 24, 26, 'left', 12, bold);
  leftRowY -= 48;

  slipLabel('Beløp', leftX, leftRowY);
  slipValueBox(nok(amountNok), leftX, leftRowY - 22, slipLeftWidth - 24, 26, 'left', 12, bold);
  leftRowY -= 48;

  slipLabel('Kundenummer', leftX, leftRowY);
  slipValueBox(buyerEmail || buyerName || '-', leftX, leftRowY - 22, slipLeftWidth - 24, 26, 'left', 10.5, regular);
  leftRowY -= 46;

  slipLabel('Fakturanummer', leftX, leftRowY);
  slipValueBox(`#${invoiceId}`, leftX, leftRowY - 22, slipLeftWidth - 24, 26, 'left', 11, regular);
  leftRowY -= 46;

  slipLabel('KID', leftX, leftRowY);
  slipValueBox(kid || '-', leftX, leftRowY - 22, slipLeftWidth - 24, 26, 'left', 11, regular);

  // Right column content
  const rightSpacing = 44;
  const accountLabelY = giroTop;
  const amountLabelY = giroTop - rightSpacing;
  const dueLabelY = giroTop - rightSpacing * 2;
  const toLabelY = giroTop - rightSpacing * 3;
  const addressLabelY = Math.min(toLabelY - 32, slipY + 132);
  const kidLabelY = Math.max(slipY + 48, addressLabelY - 52);

  slipLabel('Betales til konto', rightX, accountLabelY);
  slipValueBox(accountNumber, rightX, accountLabelY - 24, slipRightWidth - 24, 28, 'left', 12, bold);

  slipLabel('Beløp', rightX, amountLabelY);
  slipValueBox(nok(amountNok), rightX, amountLabelY - 24, slipRightWidth - 24, 28, 'right', 12, bold);

  slipLabel('Betales innen', rightX, dueLabelY);
  slipValueBox(formatDate(dueDate), rightX, dueLabelY - 24, slipRightWidth / 2 - 18, 28, 'left', 11, regular);
  slipLabel('Dato', rightX + slipRightWidth / 2, dueLabelY);
  slipValueBox(formatDate(createdAt), rightX + slipRightWidth / 2, dueLabelY - 24, slipRightWidth / 2 - 30, 28, 'left', 11, regular);

  slipLabel('Til', rightX, toLabelY);
  slipValueBox(`${sellerName} – ${sellerOrg}`, rightX, toLabelY - 24, slipRightWidth - 24, 28, 'left', 11, regular);

  slipLabel('Adresse', rightX, addressLabelY);
  const addressLines = ['Søaveien 23C', '0459 OSLO'];
  addressLines.forEach((line, idx) => {
    page.drawText(line, { x: rightX + 6, y: addressLabelY - 20 - idx * 12, size: 9, font: regular, color: brandDark });
  });

  slipLabel('KID', rightX, kidLabelY);
  const kidDigits = String(kid || '').replace(/\s+/g, '');
  const boxWidth = 16;
  const boxHeight = 20;
  const maxBoxes = Math.min(Math.max(kidDigits.length, 10), Math.floor((slipRightWidth - 40) / (boxWidth + 2)));
  for (let i = 0; i < maxBoxes; i += 1) {
    const char = kidDigits[i] || '';
    const boxX = rightX + i * (boxWidth + 2);
    slipValueBox(char, boxX, kidLabelY - 20, boxWidth, boxHeight, 'center', 11.5, bold);
  }
  let infoLineY = y - 42;
  instructionLines.forEach(line => {
    page.drawText(line, {
      x: margin + 16,
      y: infoLineY,
      size: 11,
      font: regular,
      color: textDark
    });
    infoLineY -= 14;
  });

  const summaryBoxHeight = 58;
  const summaryGap = 18;
  const summaryY = Math.max(infoBottom - summaryGap - summaryBoxHeight, protectedBottom + 18);
  const summaryWidth = (contentWidth - 12) / 2;
  const summaryLeftX = margin;
  const summaryRightX = margin + summaryWidth + 12;

  page.drawRectangle({ x: summaryLeftX, y: summaryY, width: summaryWidth, height: summaryBoxHeight, color: white, borderColor: tableBorder, borderWidth: 1 });
  page.drawRectangle({ x: summaryRightX, y: summaryY, width: summaryWidth, height: summaryBoxHeight, color: white, borderColor: tableBorder, borderWidth: 1 });

  page.drawText('Kvittering', { x: summaryLeftX + 14, y: summaryY + summaryBoxHeight - 20, size: 12, font: bold, color: brandDark });
  page.drawText(nok(amountNok), { x: summaryLeftX + 14, y: summaryY + summaryBoxHeight - 38, size: 13, font: bold, color: brandDark });
  page.drawText(formatDate(dueDate), { x: summaryLeftX + 14, y: summaryY + 12, size: 11, font: regular, color: slate });

  page.drawText('Giro', { x: summaryRightX + 14, y: summaryY + summaryBoxHeight - 20, size: 12, font: bold, color: brandDark });
  page.drawText(`${sellerName} – ${sellerOrg}`, { x: summaryRightX + 14, y: summaryY + summaryBoxHeight - 38, size: 11, font: regular, color: textDark });
  page.drawText(`#${invoiceId}`, { x: summaryRightX + 14, y: summaryY + 12, size: 11, font: regular, color: slate });

  // Norwegian giro-style payment slip
  const slipY = slipBottomMargin;
  const slipX = margin;
  const slipWidth = contentWidth;
  const slipLeftWidth = 210;
  const slipRightWidth = slipWidth - slipLeftWidth;

  page.drawRectangle({ x: slipX, y: slipY, width: slipWidth, height: slipHeight, color: giroYellow, borderColor: brandDark, borderWidth: 1 });
  page.drawLine({
    start: { x: slipX + slipLeftWidth, y: slipY },
    end: { x: slipX + slipLeftWidth, y: slipY + slipHeight },
    thickness: 1,
    color: brandDark
  });

  const slipHeaderHeight = 24;
  page.drawLine({
    start: { x: slipX, y: slipY + slipHeight - slipHeaderHeight },
    end: { x: slipX + slipWidth, y: slipY + slipHeight - slipHeaderHeight },
    thickness: 1,
    color: brandDark
  });
  page.drawText('Kvittering', { x: slipX + 12, y: slipY + slipHeight - 17, size: 11, font: bold, color: brandDark });
  page.drawText('GIRO', { x: slipX + slipLeftWidth + 12, y: slipY + slipHeight - 17, size: 11, font: bold, color: brandDark });

  const slipLabel = (text, xPos, yPos) => {
    page.drawText(text, { x: xPos, y: yPos, size: 9, font: regular, color: brandDark });
  };

  const slipValueBox = (value, xPos, yPos, widthArea, heightArea = 22, align = 'left') => {
    page.drawRectangle({ x: xPos, y: yPos, width: widthArea, height: heightArea, color: white, borderColor: brandDark, borderWidth: 0.8 });
    const text = String(value || '');
    const size = 12;
    if (align === 'right') {
      const textWidth = bold.widthOfTextAtSize(text, size);
      const drawX = xPos + widthArea - textWidth - 6;
      page.drawText(text, { x: drawX, y: yPos + 6, size, font: bold, color: textDark });
    } else if (align === 'center') {
      const textWidth = bold.widthOfTextAtSize(text, size);
      const drawX = xPos + (widthArea - textWidth) / 2;
      page.drawText(text, { x: drawX, y: yPos + 6, size, font: bold, color: textDark });
    } else {
      page.drawText(text, { x: xPos + 6, y: yPos + 6, size, font: bold, color: textDark });
    }
  };

  const giroTop = slipY + slipHeight - slipHeaderHeight - 18;
  const leftX = slipX + 12;
  const rightX = slipX + slipLeftWidth + 12;

  // Left column content
  let leftRowY = giroTop;
  slipLabel('Kvittering til konto', leftX, leftRowY);
  slipValueBox(accountNumber, leftX, leftRowY - 20, slipLeftWidth - 24, 26);
  leftRowY -= 44;

  slipLabel('Beløp', leftX, leftRowY);
  slipValueBox(nok(amountNok), leftX, leftRowY - 20, slipLeftWidth - 24, 26);
  leftRowY -= 44;

  slipLabel('Betalingsinformasjon', leftX, leftRowY);
  page.drawText(`Kundenummer: ${buyerEmail || buyerName || '-'}`, { x: leftX, y: leftRowY - 16, size: 9, font: regular, color: brandDark });
  page.drawText(`Faktura: ${invoiceId}`, { x: leftX, y: leftRowY - 30, size: 9, font: regular, color: brandDark });
  leftRowY -= 54;

  slipLabel('Betalt av', leftX, leftRowY);
  slipValueBox(buyerName || buyerEmail || '-', leftX, leftRowY - 20, slipLeftWidth - 24, 26);
  leftRowY -= 40;

  slipLabel('Blankettnummer', leftX, leftRowY);
  slipValueBox(`KID: ${kid}`, leftX, leftRowY - 20, slipLeftWidth - 24, 26);

  // Right column content
  let rightRowY = giroTop;
  slipLabel('Betales til konto', rightX, rightRowY);
  slipValueBox(accountNumber, rightX, rightRowY - 20, slipRightWidth - 24, 26);
  rightRowY -= 44;

  slipLabel('Beløp', rightX, rightRowY);
  slipValueBox(nok(amountNok), rightX, rightRowY - 20, slipRightWidth - 24, 26, 'right');
  rightRowY -= 44;

  slipLabel('Betales innen', rightX, rightRowY);
  slipValueBox(formatDate(dueDate), rightX, rightRowY - 20, slipRightWidth / 2 - 16, 26);
  slipLabel('Dato', rightX + slipRightWidth / 2, rightRowY);
  slipValueBox(formatDate(createdAt), rightX + slipRightWidth / 2, rightRowY - 20, slipRightWidth / 2 - 28, 26);
  rightRowY -= 44;

  slipLabel('Til', rightX, rightRowY);
  slipValueBox(`${sellerName} / ${sellerOrg}`, rightX, rightRowY - 20, slipRightWidth - 24, 26);
  rightRowY -= 36;

  slipLabel('Adresse', rightX, rightRowY);
  const addressLines = ['Søaveien 23C', '0459 OSLO'];
  addressLines.forEach((line, idx) => {
    page.drawText(line, { x: rightX, y: rightRowY - 18 - idx * 12, size: 9, font: regular, color: brandDark });
  });
  rightRowY -= 48;

  slipLabel('KID', rightX, rightRowY);
  const kidDigits = String(kid || '').replace(/\s+/g, '');
  const boxWidth = 16;
  const boxHeight = 20;
  const maxBoxes = Math.min(Math.max(kidDigits.length, 10), Math.floor((slipRightWidth - 40) / (boxWidth + 2)));
  for (let i = 0; i < maxBoxes; i += 1) {
    const char = kidDigits[i] || '';
    const boxX = rightX + i * (boxWidth + 2);
    slipValueBox(char, boxX, rightRowY - 18, boxWidth, boxHeight, 'center');
  }

  slipLabel('Beløp', rightX, slipY + 36);
  page.drawRectangle({ x: rightX, y: slipY + 10, width: 120, height: 24, color: white, borderColor: brandDark, borderWidth: 0.8 });
  page.drawText(nok(amountNok), { x: rightX + 6, y: slipY + 16, size: 12, font: bold, color: textDark });

  slipLabel('Beløp å betale', rightX, slipY + 32);
  slipValueBox(nok(amountNok), rightX, slipY + 12, 148, 26, 'right', 13, bold);

  slipLabel('Beløp å betale', rightX, slipY + 32);
  slipValueBox(nok(amountNok), rightX, slipY + 12, 148, 26, 'right', 13, bold);

  slipLabel('Beløp å betale', rightX, slipY + 32);
  slipValueBox(nok(amountNok), rightX, slipY + 12, 148, 26, 'right', 13, bold);

  slipLabel('Beløp å betale', rightX, slipY + 32);
  slipValueBox(nok(amountNok), rightX, slipY + 12, 148, 26, 'right', 13, bold);

  slipLabel('Beløp å betale', rightX, slipY + 32);
  slipValueBox(nok(amountNok), rightX, slipY + 12, 148, 26, 'right', 13, bold);

  slipLabel('Beløp å betale', rightX, slipY + 32);
  slipValueBox(nok(amountNok), rightX, slipY + 12, 148, 26, 'right', 13, bold);

  const pdfBytes = await pdfDoc.save();
  return Buffer.from(pdfBytes);
}

function formatDate(d) {
  const dt = new Date(d);
  return new Intl.DateTimeFormat('nb-NO', { year: 'numeric', month: '2-digit', day: '2-digit' }).format(dt);
}

function nok(amount) {
  return new Intl.NumberFormat('nb-NO', { style: 'currency', currency: 'NOK' }).format(Number(amount || 0));
}

module.exports = { makeInvoicePdf };
<|MERGE_RESOLUTION|>--- conflicted
+++ resolved
@@ -297,27 +297,16 @@
   if (baseUrl) {
     instructionLines.push(`Mer informasjon: ${baseUrl}`);
   }
-<<<<<<< HEAD
-
-  instructionLines.forEach((line, index) => {
-    page.drawText(line, {
-      x: margin + 16,
-      y: y - 42 - index * 14,
-=======
   let paymentInfoCursorY = y - 42;
   instructionLines.forEach(line => {
     page.drawText(line, {
       x: margin + 16,
       y: paymentInfoCursorY,
->>>>>>> 78dbdf56
       size: 11,
       font: regular,
       color: textDark
     });
-<<<<<<< HEAD
-=======
     paymentInfoCursorY -= 14;
->>>>>>> 78dbdf56
   });
 
   const giroSummaryPanelHeight = 64;
