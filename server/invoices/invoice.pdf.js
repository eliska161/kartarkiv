--- conflicted
+++ resolved
@@ -49,17 +49,10 @@
   const { width, height } = page.getSize();
   const margin = 40;
   const contentWidth = width - margin * 2;
-<<<<<<< HEAD
   const headerHeight = 220;
   const slipHeight = 300;
   const slipBottomMargin = 42;
   const protectedBottom = slipBottomMargin + slipHeight + 40;
-=======
-  const headerHeight = 210;
-  const slipHeight = 250;
-  const slipBottomMargin = 36;
-  const protectedBottom = slipBottomMargin + slipHeight + 32;
->>>>>>> 7e514f09
 
   const bold = await pdfDoc.embedFont(StandardFonts.HelveticaBold);
   const regular = await pdfDoc.embedFont(StandardFonts.Helvetica);
@@ -120,11 +113,7 @@
 
   // Header band with logo and metadata panel
   page.drawRectangle({ x: 0, y: height - headerHeight, width, height: headerHeight, color: brandPrimary });
-<<<<<<< HEAD
   page.drawRectangle({ x: 0, y: height - headerHeight, width, height: 28, color: brandDark });
-=======
-  page.drawRectangle({ x: 0, y: height - headerHeight, width, height: 26, color: brandDark });
->>>>>>> 7e514f09
 
   if (logoImage) {
     const logoHeight = 52;
@@ -141,19 +130,11 @@
 
   const headerInfoY = height - headerHeight + 88;
   page.drawText(String(sellerOrg), { x: margin, y: headerInfoY, size: 14, font: regular, color: white });
-<<<<<<< HEAD
   page.drawText('Faktura', { x: margin, y: headerInfoY - 22, size: 18, font: bold, color: white });
   page.drawText(`#${invoiceId}`, { x: margin + 70, y: headerInfoY - 22, size: 18, font: bold, color: white });
 
   const metaWidth = 232;
   const metaHeight = 170;
-=======
-  page.drawText('Faktura', { x: margin, y: headerInfoY - 20, size: 18, font: bold, color: white });
-  page.drawText(`#${invoiceId}`, { x: margin + 64, y: headerInfoY - 20, size: 18, font: bold, color: white });
-
-  const metaWidth = 220;
-  const metaHeight = 160;
->>>>>>> 7e514f09
   const metaX = width - margin - metaWidth;
   const metaYTop = height - 28;
   page.drawRectangle({ x: metaX, y: metaYTop - metaHeight, width: metaWidth, height: metaHeight, color: white, borderColor: brandDark, borderWidth: 1.2 });
@@ -181,11 +162,7 @@
     y -= gap;
   };
 
-<<<<<<< HEAD
   const recipientBoxHeight = buyerEmail ? 102 : 78;
-=======
-  const recipientBoxHeight = buyerEmail ? 94 : 72;
->>>>>>> 7e514f09
   ensureSpace(recipientBoxHeight + 24);
   const recipientBottom = y - recipientBoxHeight;
   page.drawRectangle({ x: margin, y: recipientBottom, width: contentWidth, height: recipientBoxHeight, color: brandSoft, borderColor: tableBorder, borderWidth: 1 });
@@ -300,11 +277,7 @@
     y = protectedBottom + 90;
   }
 
-<<<<<<< HEAD
   const infoBoxHeight = 96;
-=======
-  const infoBoxHeight = 86;
->>>>>>> 7e514f09
   const infoBottom = y - infoBoxHeight;
   page.drawRectangle({ x: margin, y: infoBottom, width: contentWidth, height: infoBoxHeight, color: brandSoft });
   page.drawRectangle({ x: margin, y: infoBottom, width: contentWidth, height: 2, color: brandPrimary });
@@ -323,7 +296,6 @@
   ];
   if (baseUrl) {
     instructionLines.push(`Mer informasjon: ${baseUrl}`);
-<<<<<<< HEAD
   }
   let infoLineY = y - 42;
   instructionLines.forEach(line => {
@@ -468,8 +440,6 @@
     const char = kidDigits[i] || '';
     const boxX = rightX + i * (boxWidth + 2);
     slipValueBox(char, boxX, kidLabelY - 20, boxWidth, boxHeight, 'center', 11.5, bold);
-=======
->>>>>>> 7e514f09
   }
   let infoLineY = y - 42;
   instructionLines.forEach(line => {
