--- conflicted
+++ resolved
@@ -297,28 +297,16 @@
   if (baseUrl) {
     instructionLines.push(`Mer informasjon: ${baseUrl}`);
   }
-<<<<<<< HEAD
   let infoCursorY = y - 42;
   instructionLines.forEach(line => {
     page.drawText(line, {
       x: margin + 16,
       y: infoCursorY,
-=======
-  let infoLineY = y - 42;
-  instructionLines.forEach(line => {
-    page.drawText(line, {
-      x: margin + 16,
-      y: infoLineY,
->>>>>>> 9f213db5
       size: 11,
       font: regular,
       color: textDark
     });
-<<<<<<< HEAD
     infoCursorY -= 14;
-=======
-    infoLineY -= 14;
->>>>>>> 9f213db5
   });
 
   const summaryBoxHeight = 64;
