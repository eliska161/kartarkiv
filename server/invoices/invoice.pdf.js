--- conflicted
+++ resolved
@@ -296,7 +296,6 @@
   ];
   if (baseUrl) {
     instructionLines.push(`Mer informasjon: ${baseUrl}`);
-<<<<<<< HEAD
   }
   let paymentInfoCursorY = y - 42;
   instructionLines.forEach(line => {
@@ -441,8 +440,6 @@
     const char = kidDigits[i] || '';
     const boxX = rightX + i * (boxWidth + 2);
     slipValueBox(char, boxX, kidLabelY - 20, boxWidth, boxHeight, 'center', 11.5, bold);
-=======
->>>>>>> 14d8885c
   }
   let infoCursorY = y - 42;
   instructionLines.forEach(line => {
